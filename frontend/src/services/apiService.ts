--- conflicted
+++ resolved
@@ -26,30 +26,17 @@
     console.log('Sending request to:', url);
     console.log('With payload:', payload);
     
-<<<<<<< HEAD
-    // Prepare headers
-=======
     // Prepare headers with API key
->>>>>>> 79afe165
     const headers: Record<string, string> = {
       'Content-Type': 'application/json',
     };
     
-<<<<<<< HEAD
-    // Add API key if available (using X-API-Key header)
-    if (apiKey) {
-      headers['X-API-Key'] = apiKey;
-      console.log('Using API Key for request');
-    } else {
-      console.warn('No API Key found in environment variables');
-=======
     // Add API key header if available
     if (apiKey) {
       console.log('Using API key for authentication');
       headers['X-API-Key'] = apiKey;
     } else {
       console.warn('No API key found in environment variables');
->>>>>>> 79afe165
     }
     
     // Make the actual API call
